--- conflicted
+++ resolved
@@ -8,7 +8,6 @@
 import numpy as np
 from PIL import Image
 from loguru import logger
-<<<<<<< HEAD
 from torchvision import transforms
 from transformers import AutoModelForImageSegmentation
 try:
@@ -19,9 +18,7 @@
 from pdb import set_trace
 
 
-=======
-import numpy as np
->>>>>>> 3f882e19
+
 class Processor:
     '''
         Process data for compatibility with the VGGSFM 
@@ -454,40 +451,6 @@
     '''
         Process data for compatibility with the LINEMOD dataset
     '''
-    
-<<<<<<< HEAD
-
-class CarProcessor(Processor):
-    '''
-        Process data for compatibility with the Car dataset
-    '''
-    
-    def __init__(self, data_path, output_path, length=None, stride=1):
-        '''
-            Initialize the Car Processor
-        '''
-        
-        super().__init__(data_path, output_path)
-                
-        self.data_path = data_path
-        
-        self.rgb_path = None
-        self.mask_path = None
-        self.pose_path = None
-        self.intrinsics_path = None
-        
-        self.dataset_name = 'Car'
-        
-        self.length = length
-        self.stride = stride
-        
-        self.metadata = []
-        
-        self.birefnet = AutoModelForImageSegmentation.from_pretrained('zhengpeng7/BiRefNet', trust_remote_code=True)
-        self.device = 'cuda' if torch.cuda.is_available() else 'cpu'
-
-        torch.set_float32_matmul_precision(['high', 'highest'][0])
-=======
     def __init__(self, data_path, output_path, length=None, stride=1, catogoery='ape'):
         '''
             Initialize the LINEMOD Processor
@@ -646,7 +609,37 @@
         self._ensure_directory_exists(os.path.dirname(rgb_output_path))
         shutil.copy(rgb_file, rgb_output_path)
     
->>>>>>> 3f882e19
+
+class CarProcessor(Processor):
+    '''
+        Process data for compatibility with the Car dataset
+    '''
+    
+    def __init__(self, data_path, output_path, length=None, stride=1):
+        '''
+            Initialize the Car Processor
+        '''
+        
+        super().__init__(data_path, output_path)
+                
+        self.data_path = data_path
+        
+        self.rgb_path = None
+        self.mask_path = None
+        self.pose_path = None
+        self.intrinsics_path = None
+        
+        self.dataset_name = 'Car'
+        
+        self.length = length
+        self.stride = stride
+        
+        self.metadata = []
+        
+        self.birefnet = AutoModelForImageSegmentation.from_pretrained('zhengpeng7/BiRefNet', trust_remote_code=True)
+        self.device = 'cuda' if torch.cuda.is_available() else 'cpu'
+
+        torch.set_float32_matmul_precision(['high', 'highest'][0])
 
         self.birefnet.to(self.device)
         self.birefnet.eval()
